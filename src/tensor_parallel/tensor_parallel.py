"""
The main TensorParallel module wrapper
"""
import logging
import os
import threading
from contextlib import nullcontext
from typing import Any, Optional, Sequence, Union

import torch
from torch import nn
from torch._utils import ExceptionWrapper, _get_all_device_indices, _get_device_index
from torch.cuda.amp import autocast
from torch.nn.parallel import parallel_apply

from tensor_parallel.cross_device_ops import broadcast_coalesced
from tensor_parallel.slicer_wrapper import TENSOR_PARALLEL_USE_NATIVE, Config
from tensor_parallel.utils import nested_flatten, nested_pack

logger = logging.getLogger(__file__)


class TensorParallel(nn.Module):
    def __init__(
        self,
        module: nn.Module,
        device_ids: Optional[Sequence[torch.device]] = None,
        output_device: Optional[torch.device] = None,
        output_device_index: Optional[int] = None,
        config: Optional[Config] = None,
        delay_init: bool = False,
    ):
        super().__init__()
        original_params = sum(p.numel() for p in module.parameters())
        assert output_device is None or output_device_index is None, "please specify either device or index, not both"
        device_ids = check_device_ids(device_ids)

        if output_device is not None:
            output_device = canonicalize_device(output_device)
            assert output_device in device_ids, f"Output device {output_device} not in {device_ids}"
            output_device_index = device_ids.index(output_device)
            del output_device
        elif output_device_index is None:
            output_device_index = 0

        self.module_shards = nn.ModuleList()

        self.devices = device_ids
        self.output_device_index = output_device_index
        self.all_cuda = all(device.type == "cuda" for device in self.devices)
        self.device_ids = [_get_device_index(x, optional=True, allow_cpu=True) for x in device_ids]
        self.need_delayed_init = delay_init
        world_size = len(self.devices)

        if len(device_ids) <= 1:
            self.module_shards.append(module)
            if len(device_ids) == 1 and not delay_init:
                self.module_shards[0].to(device_ids[0])
            return

        if config is None:
            config = Config.get_default_config(module, self.devices)
            logger.info("Using automatic config: sharding individual linear/conv/emb layers")

        config_with_ops = config.create_collective_ops(self.devices)
        # ^-- creates a copy of comfig with collective op instances, such as AllReduce and AllGather

        for rank, device in enumerate(self.devices):
            device = torch.device("cpu") if delay_init else device
            self.module_shards.append(
                config.make_shard(module, device, config_with_ops, rank=rank, world_size=world_size)
            )

        # self-diagnostics: check if the model was sharded properly

        params_per_shard = [sum(p.numel() for p in shard.parameters()) for shard in self.module_shards]
        assert sum(params_per_shard) >= original_params, "Internal assert failed: lost some parameters during sharding"
        self.param_fractions = tuple(params_i / original_params for params_i in params_per_shard)
        inefficiency_rate = (sum(self.param_fractions) - 1) / len(device_ids)  # extra params rate per GPU
        log_level = logging.DEBUG if inefficiency_rate < 0.1 else logging.WARNING
        logger.log(
            log_level,
            f"Inefficiency warning: model has {original_params} params but shards have {params_per_shard} params. "
            f"This means that each device uses {inefficiency_rate * 100:.3f}% extra memory for parameters",
        )

<<<<<<< HEAD
    def prepare_args_kwargs_for_forward(self, *args, **kwargs):
=======
        # more self-diagnostics: make sure that the model was not cast .to one device
        self._sanity_check_params = nn.ParameterList(
            [nn.Parameter(torch.empty(0, device=device), requires_grad=False) for device in self.devices]
        )

    def forward(self, *args, **kwargs):
        if self.need_delayed_init:
            for shard, device in zip(self.module_shards, self.devices):
                shard.to(device)
            self.need_delayed_init = False

        if len(self.module_shards) <= 1:
            return [self.module_shards[0](*args, **kwargs)][self.output_device_index]

        if not all(p.device == d for p, d in zip(self._sanity_check_params, self.devices)):
            raise ValueError(
                "Model parameters were moved to incorrect devices, did call on model.cuda() or "
                "model.to(device)? If so, please avoid doing that"
            )
>>>>>>> 9ad692a3
        args_and_kwargs = (args, kwargs)
        flat_tensors = [obj for obj in nested_flatten(args_and_kwargs) if isinstance(obj, torch.Tensor)]
        flat_tensors_replicated = broadcast_coalesced(flat_tensors, self.devices, all_cuda=self.all_cuda)
        next_tensor_index = 0
        args_and_kwargs_replicated = [list() for _ in self.device_ids]
        for obj in nested_flatten(args_and_kwargs):
            if isinstance(obj, torch.Tensor):
                for idx in range(len(self.module_shards)):
                    args_and_kwargs_replicated[idx].append(flat_tensors_replicated[idx][next_tensor_index])
                next_tensor_index += 1
            else:
                for idx in range(len(self.module_shards)):
                    args_and_kwargs_replicated[idx].append(obj)
        for idx in range(len(self.module_shards)):
            args_and_kwargs_replicated[idx] = nested_pack(args_and_kwargs_replicated[idx], args_and_kwargs)
        return zip(*args_and_kwargs_replicated)

    def forward(self, *args, **kwargs):
        if len(self.module_shards) <= 1:
            return [self.module_shards[0](*args, **kwargs)][self.output_device_index]
        inputs, kwargs_tup = self.prepare_args_kwargs_for_forward(*args, **kwargs)
        if self.all_cuda and not TENSOR_PARALLEL_USE_NATIVE:
            return parallel_apply(self.module_shards, inputs, kwargs_tup, self.devices)[self.output_device_index]
        else:
            return parallel_apply_simple(self.module_shards, inputs, kwargs_tup, self.devices)[self.output_device_index]


def parallel_apply_simple(
    modules: Sequence[nn.Module],
    inputs: Sequence[Sequence[torch.Tensor]],
    kwargs_tup: Optional[Any],
    devices: Sequence[torch.device],
) -> Sequence[Sequence[torch.Tensor]]:
    r"""a version of parallel_apply that does not use cuda streams; somewhat slower"""
    assert len(modules) == len(inputs)
    if kwargs_tup is not None:
        assert len(modules) == len(kwargs_tup)
    else:
        kwargs_tup = ({},) * len(modules)
    lock = threading.Lock()
    results = {}
    grad_enabled, autocast_enabled = torch.is_grad_enabled(), torch.is_autocast_enabled()

    def _worker(i, module, input, kwargs, device=None):
        torch.set_grad_enabled(grad_enabled)
        if device is None:
            device = get_a_var(input).get_device()
        try:
            device_ctx = torch.cuda.device(device) if device.type == "cuda" else nullcontext()
            with device_ctx, autocast(enabled=autocast_enabled):
                # this also avoids accidental slicing of `input` if it is a Tensor
                if not isinstance(input, (list, tuple)):
                    input = (input,)
                output = module(*input, **kwargs)
            with lock:
                results[i] = output
        except Exception:
            with lock:
                results[i] = ExceptionWrapper(where="in replica {} on device {}".format(i, device))

    if len(modules) > 1:
        threads = [
            threading.Thread(target=_worker, args=(i, module, input, kwargs, device))
            for i, (module, input, kwargs, device) in enumerate(zip(modules, inputs, kwargs_tup, devices))
        ]

        for thread in threads:
            thread.start()
        for thread in threads:
            thread.join()

    outputs = []
    for i in range(len(inputs)):
        output = results[i]
        if isinstance(output, ExceptionWrapper):
            output.reraise()
        outputs.append(output)
    return outputs


def get_a_var(obj):
    if isinstance(obj, torch.Tensor):
        return obj

    if isinstance(obj, list) or isinstance(obj, tuple):
        for result in map(get_a_var, obj):
            if isinstance(result, torch.Tensor):
                return result
    if isinstance(obj, dict):
        for result in map(get_a_var, obj.items()):
            if isinstance(result, torch.Tensor):
                return result
    return None


def canonicalize_device(device: Union[torch.device, str]) -> torch.device:
    device = torch.device(device)
    if device.type == "cuda" and device.index is None:
        device = torch.device(device, index=0)
    return device


def check_device_ids(device_ids: Optional[Sequence[torch.device]]) -> Sequence[torch.device]:
    if device_ids is None:
        device_ids = _get_all_device_indices() if torch.cuda.is_available() else []
    return tuple(map(canonicalize_device, device_ids))


class PerDeviceTensors:
    """tensors located on different deviecs that will *not* be broadcasted when passed to TensorParallel.forward"""

    def __init__(self, *tensors: torch.Tensor):
        # note: this will not be broadcasted because broadcast_coalesced does not broadcast class properties
        self.tensors = tuple(tensors)

    def __getitem__(self, i: int):
        return self.tensors[i]

    def __repr__(self):
        return f"{self.__class__.__name__}({self.tensors})"<|MERGE_RESOLUTION|>--- conflicted
+++ resolved
@@ -84,29 +84,12 @@
             f"This means that each device uses {inefficiency_rate * 100:.3f}% extra memory for parameters",
         )
 
-<<<<<<< HEAD
-    def prepare_args_kwargs_for_forward(self, *args, **kwargs):
-=======
         # more self-diagnostics: make sure that the model was not cast .to one device
         self._sanity_check_params = nn.ParameterList(
             [nn.Parameter(torch.empty(0, device=device), requires_grad=False) for device in self.devices]
         )
 
-    def forward(self, *args, **kwargs):
-        if self.need_delayed_init:
-            for shard, device in zip(self.module_shards, self.devices):
-                shard.to(device)
-            self.need_delayed_init = False
-
-        if len(self.module_shards) <= 1:
-            return [self.module_shards[0](*args, **kwargs)][self.output_device_index]
-
-        if not all(p.device == d for p, d in zip(self._sanity_check_params, self.devices)):
-            raise ValueError(
-                "Model parameters were moved to incorrect devices, did call on model.cuda() or "
-                "model.to(device)? If so, please avoid doing that"
-            )
->>>>>>> 9ad692a3
+    def prepare_args_kwargs_for_forward(self, *args, **kwargs):
         args_and_kwargs = (args, kwargs)
         flat_tensors = [obj for obj in nested_flatten(args_and_kwargs) if isinstance(obj, torch.Tensor)]
         flat_tensors_replicated = broadcast_coalesced(flat_tensors, self.devices, all_cuda=self.all_cuda)
@@ -125,8 +108,19 @@
         return zip(*args_and_kwargs_replicated)
 
     def forward(self, *args, **kwargs):
+        if self.need_delayed_init:
+            for shard, device in zip(self.module_shards, self.devices):
+                shard.to(device)
+            self.need_delayed_init = False
+
         if len(self.module_shards) <= 1:
             return [self.module_shards[0](*args, **kwargs)][self.output_device_index]
+
+        if not all(p.device == d for p, d in zip(self._sanity_check_params, self.devices)):
+            raise ValueError(
+                "Model parameters were moved to incorrect devices, did call on model.cuda() or "
+                "model.to(device)? If so, please avoid doing that"
+            )
         inputs, kwargs_tup = self.prepare_args_kwargs_for_forward(*args, **kwargs)
         if self.all_cuda and not TENSOR_PARALLEL_USE_NATIVE:
             return parallel_apply(self.module_shards, inputs, kwargs_tup, self.devices)[self.output_device_index]
