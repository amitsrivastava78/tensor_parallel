--- conflicted
+++ resolved
@@ -1,10 +1,6 @@
 [metadata]
 name = tensor_parallel
-<<<<<<< HEAD
-version = 1.0.22dev
-=======
-version = 1.0.22
->>>>>>> 3ffd6ed2
+version = 1.0.23
 author = Andrei Panferov and Yaroslav Lisnyak
 author_email = yalisnyak@nes.com
 description = Automatically shard your large model between multiple GPUs, works without torch.distributed
@@ -37,11 +33,7 @@
 python_requires = >=3.7
 install_requires =
     torch>=1.11
-<<<<<<< HEAD
-    transformers>=4.20
-=======
     transformers>=4.20.1
->>>>>>> 3ffd6ed2
 [options.extras_require]
 dev =
     pytest==6.2.5
